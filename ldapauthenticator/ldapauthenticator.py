--- conflicted
+++ resolved
@@ -277,16 +277,12 @@
                     username=username,
                     userdn=userdn
             ))
-<<<<<<< HEAD
             conn = ldap3.Connection(
                 server,
-                user=userdn,
+                user=user=self.escape_userdn_if_needed(userdn),
                 password=password,
                 auto_bind=ldap3.AUTO_BIND_TLS_BEFORE_BIND,
             )
-=======
-            conn = ldap3.Connection(server, user=self.escape_userdn_if_needed(userdn), password=password)
->>>>>>> 8799094d
             return conn
         
         # Protect against invalid usernames as well as LDAP injection attacks
